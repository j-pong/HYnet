#!/usr/bin/env python3
# -*- coding: utf-8 -*-
import six

import torch
import torch.nn.functional as F

from torch import nn

import numpy as np


def initialize(model, init_type="xavier_normal"):
    # weight init
    for p in model.parameters():
        if p.dim() > 1:
            if init_type == "xavier_uniform":
                nn.init.xavier_uniform_(p.data)
            elif init_type == "xavier_normal":
                nn.init.xavier_normal_(p.data)
            elif init_type == "kaiming_uniform":
                nn.init.kaiming_uniform_(p.data, nonlinearity="relu")
            elif init_type == "kaiming_normal":
                nn.init.kaiming_normal_(p.data, nonlinearity="relu")
            else:
                raise ValueError("Unknown initialization: " + init_type)
    # bias init
    for p in model.parameters():
        if p.dim() == 1:
            p.data.zero_()


class SeqLoss(nn.Module):
    def __init__(self, criterion=nn.MSELoss(reduce=None)):
        super(SeqLoss, self).__init__()
        self.criterion = criterion

    def forward(self, x, y, mask, reduce='mean'):
        denom = (~mask).float().sum()
        loss = self.criterion(input=x, target=y)
        loss = loss.masked_fill(mask, 0) / denom
        if reduce == 'mean':
            return loss.sum()
        elif reduce is None:
            return loss
        else:
            raise ValueError("{} type reduction is not defined".format(reduce))


class Net(nn.Module):
    def __init__(self, idim, odim, args, reporter):
        super(Net, self).__init__()
        # utils
        self.reporter = reporter

        # network hyperparameter
        self.idim = idim
        self.odim = odim
        self.hdim = args.hdim
        self.cdim = args.cdim
        self.ignore_in = args.ignore_in
        self.ignore_out = args.ignore_out
        self.selftrain = args.self_train

        # training hyperparameter
        self.measurement = args.similarity
        self.temper = args.temperature

        # next frame predictor
        self.encoder_type = args.encoder_type
        if self.encoder_type == 'conv1d':
            self.input_extra = idim
            self.output_extra = odim
            self.encoder = nn.Linear(idim + self.input_extra, self.hdim)
            self.decoder = nn.Linear(self.hdim, odim + self.output_extra)
            self.decoder_self = nn.Linear(self.hdim, idim + self.input_extra)
        elif self.encoder_type == 'linear':
            self.encoder = nn.Linear(idim, self.hdim)
            self.decoder = nn.Linear(self.hdim, odim)
            self.decoder_self = nn.Linear(self.hdim, idim)

        # network training related
        self.criterion = SeqLoss(criterion=nn.MSELoss(reduce=None))
        self.criterion_h = SeqLoss(criterion=nn.MSELoss(reduce=None))

        # initialize parameter
        self.reset_parameters()

    def reset_parameters(self):
        initialize(self)

    @staticmethod
    def _pad_for_shift(key, pad, trunk=True):
        """Padding to channel dim for convolution

        :param torch.Tensor key: batch of padded source sequences (B, Tmax, idim_k)
        :param torch.Tensor query: batch of padded target sequences (B, Tmax, idim_q)

        :return: padded and truncated tensor that matches to query dim (B, Tmax, idim_k + idim_q - 1, idim_k)
        :rtype: torch.Tensor
        :return: padded and truncated tensor that matches to query dim (B, Tmax, idim_k + idim_q - 1, idim_k)
        :rtype: torch.Tensor
        """
        idim_k = key.size(-1)
        window = pad + 1
        key_pad = F.pad(key, pad=[pad, pad])  # (B, Tmax, idim_k + pad * 2)
        key_pad_trunk = []
        # query_mask = []
        for i in six.moves.range(idim_k + pad):
            if trunk:
                kpt = key_pad[..., i:i + window]
                # kpt_mask = torch.zeros_like(kpt).to(kpt.device)
                # end = -max(i - window, 0)
                # if end < 0:
                #     kpt_mask[..., -(i + 1):end] = 1
                # else:
                #     kpt_mask[..., -(i + 1):] = 1
                # query_mask.append(kpt_mask.unsqueeze(-2))
            else:
                kpt = key_pad
            key_pad_trunk.append(kpt.unsqueeze(-2))
        key_pad_trunk = torch.cat(key_pad_trunk, dim=-2)  # (B, Tmax, idim_k + idim_q - 1, idim_q)
        # if trunk:
        #     query_mask = torch.cat(query_mask, dim=-2)  # (B, Tmax, idim_k + idim_q - 1, idim_q)
        # else:
        #     query_mask = None
        return key_pad_trunk, None  # query_mask

    @staticmethod
    def _reverse_pad_for_shift(key, pad, theta):
        """Reverse to padded data

        :param torch.Tensor key: batch of padded source sequences (B, Tmax, idim_k)
        :param torch.Tensor query: batch of padded source sequences (B, Tmax, idim_k)
        :param torch.Tensor theta: batch of padded source sequences (B, Tmax)

        :return: padded and truncated tensor that matches to query dim (B, Tmax, idim_k)
        :rtype: torch.Tensor
        """
        idim_k = key.size(-1)
        window = pad + 1
        key_pad = F.pad(key, pad=[pad, pad])  # (B, Tmax, idim_k + pad * 2)
        theta = theta.long().view(-1)
        key_pad_trunk = []
        for i in six.moves.range(idim_k + pad):
            kpt = key_pad[..., i:i + window]
            key_pad_trunk.append(kpt.unsqueeze(-2))
        key_pad_trunk = torch.cat(key_pad_trunk, dim=-2)  # (B, Tmax, idim_k + idim_q - 1, idim_q)
        key_pad_trunk = key_pad_trunk.view(-1, idim_k + pad, window)
        key_pad_trunk = key_pad_trunk[torch.arange(key_pad_trunk.size(0)), 2 * idim_k - 2 - theta]

        return key_pad_trunk.view(key.size(0), key.size(1), idim_k)

    @staticmethod
    def _score(key_pad_trunk, query, query_mask=None, measurement='cos'):
        """Measuring similarity of each other tensor

        :param torch.Tensor key_pad_trunk: batch of padded source sequences (B, Tmax, ... , idim_k)
        :param torch.Tensor query: batch of padded target sequences (B, Tmax, idim_q)
        :param torch.Tensor query_mask: batch of padded source sequences (B, Tmax, ... , idim_k)
        :param string measurement:

        :return: max similarity value of sequence (B, Tmax)
        :rtype: torch.Tensor
        :return: max similarity index of sequence  (B, Tmax)
        :rtype: torch.Tensor
        """
        query = query.unsqueeze(-2)
        if query_mask is not None:
            query = query * query_mask
        if measurement == 'cos':
            denom = (torch.norm(query, dim=-1) * torch.norm(key_pad_trunk, dim=-1) + 1e-6)
            sim = torch.sum(query * key_pad_trunk, dim=-1) / denom  # (B, Tmax, ...)
            # nan filtering
            mask = torch.isnan(sim)
            sim[mask] = 0.0
            # optimal similarity point search
            sim_max, sim_max_idx = torch.max(sim, dim=-1)  # (B, Tmax)
        else:
            raise AttributeError('{} is not support yet'.format(measurement))

        return sim_max, sim_max_idx

    @staticmethod
    def temp_softmax(x, T=10.0, dim=-1):
        x = x / T
        max_x = torch.max(x, dim=dim, keepdim=True)[0]
        exp_x = torch.exp(x - max_x)
        x = exp_x / torch.sum(exp_x, dim=dim, keepdim=True)
        return x

    def sim_argmax(self, x, y, measurement='cos'):
        batch_size = x.size(0)
        time_size = x.size(1)

        # similarity measuring
        sim_max, sim_max_idx = self._score(key_pad_trunk=x, query=y, query_mask=None,
                                           measurement=measurement)  # (B, Tmax)

        # maximum shift select
        x = x.view(-1, x.size(-2), x.size(-1))  # (B * Tmax, idim_k + idim_q - 1, idim_q)
        x = x[torch.arange(x.size(0)), sim_max_idx.view(-1)]  # (B * Tmax, idim_q)

        # recover shape
        x = x.view(batch_size, time_size, -1)
        return x, sim_max, sim_max_idx

    def attention(self, x, y, temper):
        denom = (torch.norm(x, dim=-1, keepdim=True) * torch.norm(y, dim=-1, keepdim=True) + 1e-6)
        score = x * y / denom
        attn = self.temp_softmax(score, T=temper, dim=-1).detach()
        attn[torch.isnan(attn)] = 0.0
        return attn

    def hsr(self, h, mask_prev, seq_mask, mask=True):
        if mask:
            energy_h = h.pow(2)
            if mask_prev is None:
                indices_cur = torch.topk(energy_h, k=self.cdim, dim=-1)[1]
                mask_cur = F.one_hot(indices_cur, num_classes=self.hdim).float().sum(-2)
                mask_prev = mask_cur
                loss_h = None
            else:
                assert mask_prev is not None
                # intersection of prev and current hidden space
                indices_cur = torch.topk(energy_h, k=self.cdim, dim=-1)[1]
                mask_cur = F.one_hot(indices_cur, num_classes=self.hdim).float().sum(-2)
                mask_intersection = mask_prev * mask_cur
                seq_mask = seq_mask.prod(-1).unsqueeze(-1).repeat(1, 1, self.hdim).bool()
                # loss define
                h_ = h.clone()
                h_.retain_grad()
                loss_h = self.criterion_h(h_.view(-1, self.hdim),
                                          (1.0 - mask_intersection).view(-1, self.hdim),
                                          mask=seq_mask.view(-1, self.hdim),
                                          reduce=None)
                loss_h = loss_h.masked_fill(~(mask_intersection.view(-1, self.hdim).bool()), 0.0).sum()
                # eliminate fired hidden nodes
                h[mask_prev.bool()] = 0.0
                energy_h = h.pow(2)
                indices_cur = torch.topk(energy_h, k=self.cdim, dim=-1)[1]
                mask_cur = F.one_hot(indices_cur, num_classes=self.hdim).float().sum(-2)
                mask_prev = mask_prev + mask_cur
        else:
            pass
        h = h.masked_fill(~(mask_cur.bool()), 0.0)
        return h, mask_prev, loss_h

    def forward(self, x, y):
        # 0. prepare data
        if np.isnan(self.ignore_out):
            seq_mask = torch.isnan(y)
            y = y.masked_fill(seq_mask, self.ignore_in)
        else:
            seq_mask = y == self.ignore_out

        buffs = {'y_dis': [], 'x_dis': [],
                 'theta_opt': [], 'sim_opt': [],
                 'loss': [], 'attn': [], 'hs': []}

        # iterative method for subtraction
        y_res = y.clone()
        x_res = x.clone()
        mask_prev_src = None
        mask_prev_self = None
        for _ in six.moves.range(int(self.hdim / self.cdim)):
            # 1. attention x_ele and y_res matching with transform for src disentangling
            x_aug, _ = self._pad_for_shift(key=x_res, pad=self.odim - 1)  # (B, Tmax, idim_k + idim_q - 1, idim_q)
            y_align_opt, sim_opt, theta_opt = self.sim_argmax(x_aug, y_res, measurement=self.measurement)
            attn = self.attention(y_align_opt, y_res, temper=self.temper)
            y_align_opt_attn = y_align_opt * attn
<<<<<<< HEAD
            x_attn = self._reverse_pad_for_shift(key=y_align_opt_attn, query=y_res, theta=theta_opt)
            buffs['theta_opt'].append(theta_opt[0].unsqueeze(-1))
            buffs['sim_opt'].append(sim_opt[0].unsqueeze(-1))
            buffs['attn'].append(attn[0].unsqueeze(-1))

            # 2. feedforward for self estimation
            h_self = self.encoder(x_attn)
            h_self, mask_prev_self, loss_h_self = self.hsr(h_self, mask_prev_self, seq_mask=seq_mask)
            x_ele_relation = self.decoder_self(h_self)
            buffs['x_dis'].append(x_ele_relation.unsqueeze(-1))

            # 3. compute self estimation loss
            loss_local_self = self.criterion(x_ele_relation.view(-1, self.odim),
                                             x_res.view(-1, self.odim),
                                             mask=seq_mask.view(-1, self.odim))
            if loss_h_self is not None:
                loss = loss_local_self.unsqueeze(-1) + loss_h_self.unsqueeze(-1)
            else:
                loss = loss_local_self.unsqueeze(-1)

            # 4. attention x_ele and y_res matching with transform for src disentangling
            x_aug, _ = self._pad_for_shift(key=x_ele_relation, query=y_res)  # (B, Tmax, idim_k + idim_q - 1, idim_q)
            y_align_opt_relation, sim_opt, theta_opt = self.sim_argmax(x_aug, y_res, measurement=self.measurement)
            attn = self.attention(y_align_opt_relation, y_res, temper=self.temper)
            y_align_opt_relation_attn = y_align_opt_relation * attn
            x_ele = self._reverse_pad_for_shift(key=y_align_opt_relation_attn, query=y_res, theta=theta_opt)

            # 5. feedforward for src estimation
            h_src = self.encoder(y_align_opt_relation_attn)
            h_src, mask_prev_src, loss_h_src = self.hsr(h_src, mask_prev_src, seq_mask=seq_mask)
            y_ele = self.decoder_src(h_src)
            buffs['y_dis'].append(y_ele.unsqueeze(-1))

            # 6. compute src estimation loss
=======
            x_ele = self._reverse_pad_for_shift(key=y_align_opt_attn, pad=self.odim - 1, theta=theta_opt)

            if self.selftrain:
                # 1.1
                if self.encoder_type == 'conv1d':
                    b_size = x_ele.size(0)
                    t_size = x_ele.size(1)
                    x_ele, _ = self._pad_for_shift(key=x_ele,
                                                   pad=int(self.input_extra / 2),
                                                   trunk=False)  # (B, Tmax, *, idim)
                    h_self = self.encoder(x_ele).view(b_size * t_size, -1, self.hdim)  # (B * Tmax, *, hdim)
                    h_self_ind = torch.max(h_self.pow(2).sum(-1), dim=-1)[1]  # (B * Tmax)
                    h_self = h_self[torch.arange(h_self.size(0)), h_self_ind].view(b_size, t_size,
                                                                                   -1)  # (B, Tmax, hdim)
                    h_self, mask_prev_self, loss_h_self = self.hsr(h_self, mask_prev_self, seq_mask=seq_mask)
                    x_ele_ext = self.decoder_self(h_self).view(b_size * t_size, -1)
                    x_ele = torch.stack(
                        [x_ele_ext[torch.arange(x_ele_ext.size(0)), h_self_ind + i] for i in
                         six.moves.range(self.idim)],
                        dim=-1).view(b_size, t_size, -1)
                elif self.encoder_type == 'linear':
                    h_self = self.encoder(x_ele)  # (B * T, *, hdim)
                    h_self, mask_prev_self, loss_h_self = self.hsr(h_self, mask_prev_self, seq_mask=seq_mask)
                    x_ele = self.decoder_self(h_self)
                # 1.2
                x_aug, _ = self._pad_for_shift(key=x_ele, pad=self.odim - 1)  # (B, Tmax, idim_k + idim_q - 1, idim_q)
                y_align_opt, sim_opt, theta_opt = self.sim_argmax(x_aug, y_res, measurement=self.measurement)
                # attn = self.attention(y_align_opt, y_res, temper=self.temper)
                y_align_opt_attn = y_align_opt  # * attn
                loss_local_self = self.criterion(x_ele.view(-1, self.odim),
                                                 x_res.view(-1, self.odim),
                                                 mask=seq_mask.view(-1, self.odim))

            # 2. feedforward for src estimation
            if self.encoder_type == 'conv1d':
                b_size = y_align_opt.size(0)
                t_size = y_align_opt.size(1)
                y_align_opt_attn, _ = self._pad_for_shift(key=y_align_opt_attn,
                                                          pad=int(self.input_extra / 2),
                                                          trunk=False)  # (B, Tmax, *, idim)
                h_src = self.encoder(y_align_opt_attn).view(b_size * t_size, -1, self.hdim)  # (B * Tmax, *, hdim)
                h_src_ind = torch.max(h_src.pow(2).sum(-1), dim=-1)[1]  # (B * Tmax)
                h_src = h_src[torch.arange(h_src.size(0)), h_src_ind].view(b_size, t_size, -1)  # (B, Tmax, hdim)
                h_src, mask_prev_src, loss_h_src = self.hsr(h_src, mask_prev_src, seq_mask=seq_mask)
                y_ele_ext = self.decoder(h_src).view(b_size * t_size, -1)
                y_ele = torch.stack(
                    [y_ele_ext[torch.arange(y_ele_ext.size(0)), h_src_ind + i] for i in six.moves.range(self.odim)],
                    dim=-1).view(b_size, t_size, -1)
            elif self.encoder_type == 'linear':
                h_src = self.encoder(x_ele)  # (B * T, *, hdim)
                h_src, mask_prev_src, loss_h_src = self.hsr(h_src, mask_prev_src, seq_mask=seq_mask)
                y_ele = self.decoder(h_src)

            # 3. compute src estimation loss
>>>>>>> 32d77634
            move_energy = torch.abs(theta_opt - self.odim + 1).view(-1, 1) + 1.0
            loss_local = self.criterion(y_ele.view(-1, self.odim),
                                        y_res.view(-1, self.odim),
                                        mask=seq_mask.view(-1, self.odim), reduce=None)
            loss_local = loss_local / move_energy
            if self.selftrain:
                if loss_h_src is not None:
                    loss = loss_local.sum() + loss_local_self + loss_h_src + loss_h_self
                else:
                    loss = loss_local.sum() + loss_local_self
            else:
                if loss_h_src is not None:
                    loss = loss_local.sum() + loss_h_src
                else:
                    loss = loss_local.sum()

                    # 4. compute residual feature
            y_res = (y_res - y_ele).detach()
            x_res = (x_res - x_ele).detach()

            # buffering
            buffs['theta_opt'].append(theta_opt[0])
            buffs['sim_opt'].append(sim_opt[0])
            buffs['attn'].append(attn[0])
            buffs['x_dis'].append(x_ele)
            buffs['y_dis'].append(y_ele)
            buffs['loss'].append(loss)

        # 5. total loss compute
        loss = torch.stack(buffs['loss'], dim=-1).mean()
        self.reporter.report_dict['loss'] = float(loss)

        # appendix. for reporting some value or tensor
        # batch side sum needs for check
        x_dis = torch.stack(buffs['x_dis'], dim=-1)
        y_dis = torch.stack(buffs['y_dis'], dim=-1)
        loss_x = self.criterion(x_dis.sum(-1).view(-1, self.idim),
                                x.view(-1, self.idim),
                                mask=seq_mask.view(-1, self.odim))
        loss_y = self.criterion(y_dis.sum(-1).view(-1, self.idim),
                                y.view(-1, self.idim),
                                mask=seq_mask.view(-1, self.odim))
        self.reporter.report_dict['loss_x'] = float(loss_x)
        self.reporter.report_dict['loss_y'] = float(loss_y)
        self.reporter.report_dict['pred_y'] = y_dis.sum(-1)[0].detach().cpu().numpy()
        self.reporter.report_dict['pred_x'] = x_dis.sum(-1)[0].detach().cpu().numpy()
        self.reporter.report_dict['res_x'] = x_res[0].detach().cpu().numpy()
        self.reporter.report_dict['target'] = y[0].detach().cpu().numpy()

        # just one sample at batch should be check
        theta_opt = torch.stack(buffs['theta_opt'], dim=-1)
        sim_opt = torch.stack(buffs['sim_opt'], dim=-1)
        self.reporter.report_dict['theta_opt'] = theta_opt.detach().cpu().numpy()
        self.reporter.report_dict['sim_opt'] = sim_opt.detach().cpu().numpy()

        # disentangled hidden space check by attention disentangling
        attns = torch.stack(buffs['attn'], dim=-1)
        self.reporter.report_dict['attn0'] = attns[:, :, 0].detach().cpu().numpy()
        self.reporter.report_dict['attn1'] = attns[:, :, 1].detach().cpu().numpy()
        self.reporter.report_dict['attn2'] = attns[:, :, 2].detach().cpu().numpy()
        self.reporter.report_dict['attn3'] = attns[:, :, 3].detach().cpu().numpy()
        self.reporter.report_dict['attn4'] = attns[:, :, 4].detach().cpu().numpy()
<<<<<<< HEAD
        """
        Checker block
        """
        # seq_mask_ = ~(seq_mask)
        # seq_mask_ = (seq_mask_.float().sum(-1) > 0).unsqueeze(-1).repeat(1, 1, self.hdim).bool()
        # print(mask_prev_self[0][seq_mask_[0]].view(-1, mask_prev_self.size(2)).sum(-1),
        #       seq_mask_[0].sum(-1))
        # exit()

        return loss

    def forward_self(self, x, y):
        if np.isnan(self.ignore_out):
            seq_mask = torch.isnan(y)
        else:
            seq_mask = y == self.ignore_out

        buffs = {'y_dis': [], 'x_dis': [],
                 'theta_opt': [], 'sim_opt': [],
                 'loss': [], 'attn': [], 'hs': []}

        # iterative method for subtraction
        x_res = x.clone()
        mask_prev_self = None
        for _ in six.moves.range(int(self.hdim / self.cdim)):
            attn = self.attention(x_res, x_res, temper=self.temper)
            buffs['attn'].append(attn[0].unsqueeze(-1))
            x_attn = x_res * attn

            h_self = self.encoder(x_attn)
            h_self, mask_prev_self, loss_h_self = self.hsr(h_self, mask_prev_self, seq_mask=seq_mask)
            x_ele = self.decoder_self(h_self)
            buffs['x_dis'].append(x_ele.unsqueeze(-1))
            loss_local_self = self.criterion(x_ele.view(-1, self.odim),
                                             x_res.view(-1, self.odim),
                                             mask=seq_mask.view(-1, self.odim))
            if loss_h_self is not None:
                loss = loss_local_self.unsqueeze(-1) + loss_h_self.unsqueeze(-1)
            else:
                loss = loss_local_self.unsqueeze(-1)

            x_res = (x_res - x_ele).detach()

            buffs['loss'].append(loss)
=======
>>>>>>> 32d77634

        return loss<|MERGE_RESOLUTION|>--- conflicted
+++ resolved
@@ -269,42 +269,6 @@
             y_align_opt, sim_opt, theta_opt = self.sim_argmax(x_aug, y_res, measurement=self.measurement)
             attn = self.attention(y_align_opt, y_res, temper=self.temper)
             y_align_opt_attn = y_align_opt * attn
-<<<<<<< HEAD
-            x_attn = self._reverse_pad_for_shift(key=y_align_opt_attn, query=y_res, theta=theta_opt)
-            buffs['theta_opt'].append(theta_opt[0].unsqueeze(-1))
-            buffs['sim_opt'].append(sim_opt[0].unsqueeze(-1))
-            buffs['attn'].append(attn[0].unsqueeze(-1))
-
-            # 2. feedforward for self estimation
-            h_self = self.encoder(x_attn)
-            h_self, mask_prev_self, loss_h_self = self.hsr(h_self, mask_prev_self, seq_mask=seq_mask)
-            x_ele_relation = self.decoder_self(h_self)
-            buffs['x_dis'].append(x_ele_relation.unsqueeze(-1))
-
-            # 3. compute self estimation loss
-            loss_local_self = self.criterion(x_ele_relation.view(-1, self.odim),
-                                             x_res.view(-1, self.odim),
-                                             mask=seq_mask.view(-1, self.odim))
-            if loss_h_self is not None:
-                loss = loss_local_self.unsqueeze(-1) + loss_h_self.unsqueeze(-1)
-            else:
-                loss = loss_local_self.unsqueeze(-1)
-
-            # 4. attention x_ele and y_res matching with transform for src disentangling
-            x_aug, _ = self._pad_for_shift(key=x_ele_relation, query=y_res)  # (B, Tmax, idim_k + idim_q - 1, idim_q)
-            y_align_opt_relation, sim_opt, theta_opt = self.sim_argmax(x_aug, y_res, measurement=self.measurement)
-            attn = self.attention(y_align_opt_relation, y_res, temper=self.temper)
-            y_align_opt_relation_attn = y_align_opt_relation * attn
-            x_ele = self._reverse_pad_for_shift(key=y_align_opt_relation_attn, query=y_res, theta=theta_opt)
-
-            # 5. feedforward for src estimation
-            h_src = self.encoder(y_align_opt_relation_attn)
-            h_src, mask_prev_src, loss_h_src = self.hsr(h_src, mask_prev_src, seq_mask=seq_mask)
-            y_ele = self.decoder_src(h_src)
-            buffs['y_dis'].append(y_ele.unsqueeze(-1))
-
-            # 6. compute src estimation loss
-=======
             x_ele = self._reverse_pad_for_shift(key=y_align_opt_attn, pad=self.odim - 1, theta=theta_opt)
 
             if self.selftrain:
@@ -359,7 +323,6 @@
                 y_ele = self.decoder(h_src)
 
             # 3. compute src estimation loss
->>>>>>> 32d77634
             move_energy = torch.abs(theta_opt - self.odim + 1).view(-1, 1) + 1.0
             loss_local = self.criterion(y_ele.view(-1, self.odim),
                                         y_res.view(-1, self.odim),
@@ -422,52 +385,5 @@
         self.reporter.report_dict['attn2'] = attns[:, :, 2].detach().cpu().numpy()
         self.reporter.report_dict['attn3'] = attns[:, :, 3].detach().cpu().numpy()
         self.reporter.report_dict['attn4'] = attns[:, :, 4].detach().cpu().numpy()
-<<<<<<< HEAD
-        """
-        Checker block
-        """
-        # seq_mask_ = ~(seq_mask)
-        # seq_mask_ = (seq_mask_.float().sum(-1) > 0).unsqueeze(-1).repeat(1, 1, self.hdim).bool()
-        # print(mask_prev_self[0][seq_mask_[0]].view(-1, mask_prev_self.size(2)).sum(-1),
-        #       seq_mask_[0].sum(-1))
-        # exit()
-
-        return loss
-
-    def forward_self(self, x, y):
-        if np.isnan(self.ignore_out):
-            seq_mask = torch.isnan(y)
-        else:
-            seq_mask = y == self.ignore_out
-
-        buffs = {'y_dis': [], 'x_dis': [],
-                 'theta_opt': [], 'sim_opt': [],
-                 'loss': [], 'attn': [], 'hs': []}
-
-        # iterative method for subtraction
-        x_res = x.clone()
-        mask_prev_self = None
-        for _ in six.moves.range(int(self.hdim / self.cdim)):
-            attn = self.attention(x_res, x_res, temper=self.temper)
-            buffs['attn'].append(attn[0].unsqueeze(-1))
-            x_attn = x_res * attn
-
-            h_self = self.encoder(x_attn)
-            h_self, mask_prev_self, loss_h_self = self.hsr(h_self, mask_prev_self, seq_mask=seq_mask)
-            x_ele = self.decoder_self(h_self)
-            buffs['x_dis'].append(x_ele.unsqueeze(-1))
-            loss_local_self = self.criterion(x_ele.view(-1, self.odim),
-                                             x_res.view(-1, self.odim),
-                                             mask=seq_mask.view(-1, self.odim))
-            if loss_h_self is not None:
-                loss = loss_local_self.unsqueeze(-1) + loss_h_self.unsqueeze(-1)
-            else:
-                loss = loss_local_self.unsqueeze(-1)
-
-            x_res = (x_res - x_ele).detach()
-
-            buffs['loss'].append(loss)
-=======
->>>>>>> 32d77634
 
         return loss