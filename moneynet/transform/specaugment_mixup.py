"""Spec Augment module for preprocessing i.e., data augmentation"""

import random

import numpy
import torch
<<<<<<< HEAD
from moneynet.nets.pytorch_backend.ICT.nets_utils import mixup_data
=======
from moneynet.nets.pytorch_backend.ICT.nets_utils import mixup_data, babble_mixup_data
>>>>>>> 2ddf0620

def Mix_then_Spec(xs, hlens, ys_pad, mask, specmix_params, train=True):
    if not train:
        return xs, hlens, ys_pad, ys_pad, 1, mask

    mixup_alpha = specmix_params["mixup_alpha"]
    scheme = specmix_params["mixup_scheme"]
    F = specmix_params["F"]
    T = specmix_params["T"]

    xs, ys_pad, ys_pad_b, _, lam = mixup_data(xs, ys_pad, hlens, mixup_alpha, scheme)

    for idx in range(xs.shape[0]):
        cloned = xs[idx]

        # Time warp
        from PIL import Image
        from PIL.Image import BICUBIC
        device = cloned.device
        cloned = cloned.data.cpu().numpy()
        window = 5
        t = cloned.shape[0]
        if t - window > window:
            # NOTE: randrange(a, b) emits a, a + 1, ..., b - 1
            center = random.randrange(window, t - window)
            warped = random.randrange(center - window, center + window) + 1  # 1 ... t - 1

            left = Image.fromarray(cloned[:center]).resize((cloned.shape[1], warped), BICUBIC)
            right = Image.fromarray(cloned[center:]).resize((cloned.shape[1], t - warped), BICUBIC)

            cloned[:warped] = left
            cloned[warped:] = right
        cloned = torch.Tensor(cloned).to(device)

<<<<<<< HEAD
=======
        # F mask
        n_mask = specmix_params["F_n_mask"]

        num_mel_channels = cloned.shape[1]
        fs = numpy.random.randint(0, F, size=(n_mask, 2))

        for f, mask_end in fs:
            f_zero = random.randrange(0, num_mel_channels - f)
            mask_end += f_zero

            # avoids randrange error if values are equal and range is empty
            if f_zero == f_zero + f:
                continue

            cloned[:, f_zero:mask_end] = 0

        # T mask
        n_mask = specmix_params["T_n_mask"]

        len_spectro = cloned.shape[0]
        ts = numpy.random.randint(0, T, size=(n_mask, 2))
        for t, mask_end in ts:
            # avoid randint range error
            if len_spectro - t <= 0:
                continue
            t_zero = random.randrange(0, len_spectro - t)

            # avoids randrange error if values are equal and range is empty
            if t_zero == t_zero + t:
                continue

            mask_end += t_zero
            cloned[t_zero:mask_end] = 0

        xs[idx] = cloned

    return xs, hlens, ys_pad, ys_pad_b, lam, mask

def Babble_MixSpec(xs, hlens, ys_pad, mask, specmix_params, train=True):
    if not train:
        return xs, hlens, ys_pad, ys_pad, 1, mask

    mixup_alpha = specmix_params["mixup_alpha"]
    scheme = specmix_params["mixup_scheme"]
    F = specmix_params["F"]
    T = specmix_params["T"]

    xs, ys_pad, ys_pad_b, _, lam = babble_mixup_data(xs, ys_pad, hlens, mixup_alpha, scheme)

    for idx in range(xs.shape[0]):
        cloned = xs[idx]

        # Time warp
        from PIL import Image
        from PIL.Image import BICUBIC
        device = cloned.device
        cloned = cloned.data.cpu().numpy()
        window = 5
        t = cloned.shape[0]
        if t - window > window:
            # NOTE: randrange(a, b) emits a, a + 1, ..., b - 1
            center = random.randrange(window, t - window)
            warped = random.randrange(center - window, center + window) + 1  # 1 ... t - 1

            left = Image.fromarray(cloned[:center]).resize((cloned.shape[1], warped), BICUBIC)
            right = Image.fromarray(cloned[center:]).resize((cloned.shape[1], t - warped), BICUBIC)

            cloned[:warped] = left
            cloned[warped:] = right
        cloned = torch.Tensor(cloned).to(device)

>>>>>>> 2ddf0620
        # F mask
        n_mask = specmix_params["F_n_mask"]

        num_mel_channels = cloned.shape[1]
        fs = numpy.random.randint(0, F, size=(n_mask, 2))

        for f, mask_end in fs:
            f_zero = random.randrange(0, num_mel_channels - f)
            mask_end += f_zero

            # avoids randrange error if values are equal and range is empty
            if f_zero == f_zero + f:
                continue

            cloned[:, f_zero:mask_end] = 0

        # T mask
        n_mask = specmix_params["T_n_mask"]

        len_spectro = cloned.shape[0]
        ts = numpy.random.randint(0, T, size=(n_mask, 2))
        for t, mask_end in ts:
            # avoid randint range error
            if len_spectro - t <= 0:
                continue
            t_zero = random.randrange(0, len_spectro - t)

            # avoids randrange error if values are equal and range is empty
            if t_zero == t_zero + t:
                continue

            mask_end += t_zero
            cloned[t_zero:mask_end] = 0

        xs[idx] = cloned

    return xs, hlens, ys_pad, ys_pad_b, lam, mask

def Spec_then_Mix(xs, hlens, ys_pad, mask, specmix_params, train=True):
    if not train:
        return xs, hlens, ys_pad, ys_pad, 1, mask

    import numpy as np
    import torch

    mixup_alpha = specmix_params["mixup_alpha"]

    # TODO: add local scheme
    scheme = specmix_params["mixup_scheme"]
    F = specmix_params["F"]
    T = specmix_params["T"]

    xs_device = xs.device
    ys_pad_device = ys_pad.device

    if mixup_alpha > 0.:
        lam = np.random.uniform(mixup_alpha, 1)
    else:
        lam = 1.

    batch_size = xs.size()[0]

    xs = xs.data.cpu().numpy()
    ys_pad = ys_pad.data.cpu().numpy()

    index = torch.randperm(batch_size)
    xs_b = xs[index, :].copy()
    ys_pad_b = ys_pad[index, :].copy()

    for idx in range(xs.shape[0]):
        cloned = xs[idx]
        cloned_b = xs_b[idx]
        ys_cloned = ys_pad[idx]
        ys_cloned_b = ys_pad_b[idx]

        # F mask
        n_mask = specmix_params["F_n_mask"]


        num_mel_channels = cloned.shape[1]
        fs = numpy.random.randint(0, F, size=(n_mask, 2))

        for f, mask_end in fs:
            f_zero = random.randrange(0, num_mel_channels - f)
            mask_end += f_zero

            # avoids randrange error if values are equal and range is empty
            if f_zero == f_zero + f:
                continue

            cloned[:, f_zero:mask_end] = 0

        # T mask
        n_mask = specmix_params["T_n_mask"]

        len_spectro = cloned.shape[0]
        ts = numpy.random.randint(0, T, size=(n_mask, 2))
        for t, mask_end in ts:
            # avoid randint range error
            if len_spectro - t <= 0:
                continue
            t_zero = random.randrange(0, len_spectro - t)

            # avoids randrange error if values are equal and range is empty
            if t_zero == t_zero + t:
                continue

            mask_end += t_zero
            cloned[t_zero:mask_end] = lam * cloned[t_zero:mask_end] \
                + (1-lam) * cloned_b[t_zero:mask_end]

            ys_cloned[t_zero:mask_end] = ys_cloned_b[t_zero:mask_end]

        xs[idx] = cloned
        ys_pad_b[idx] = ys_cloned

    xs = torch.Tensor(xs).to(xs_device)
    ys_pad_b = torch.Tensor(ys_pad_b).to(ys_pad_device).long()
    ys_pad = torch.Tensor(ys_pad).to(ys_pad_device).long()

    return xs, hlens, ys_pad, ys_pad_b, lam, mask

def Mixup(xs, hlens, ys_pad, mask, specmix_params, train=True):
    if not train:
        return xs, hlens, ys_pad, ys_pad, 1, mask

    mixup_alpha = specmix_params["mixup_alpha"]
    scheme = specmix_params["mixup_scheme"]

    xs, ys_pad, ys_pad_b, _, lam = mixup_data(xs, ys_pad, hlens, mixup_alpha, scheme)

    return xs, hlens, ys_pad, ys_pad_b, lam, mask

def Spec(xs, hlens, ys_pad, mask, specmix_params, train=True):
    if not train:
        return xs, hlens, ys_pad, ys_pad, 1, mask

    F = specmix_params["F"]
    T = specmix_params["T"]

    for idx in range(xs.shape[0]):
        cloned = xs[idx]

        # Time warp
        from PIL import Image
        from PIL.Image import BICUBIC
        device = cloned.device
        cloned = cloned.data.cpu().numpy()
        window = 5
        t = cloned.shape[0]
        if t - window > window:
            # NOTE: randrange(a, b) emits a, a + 1, ..., b - 1
            center = random.randrange(window, t - window)
            warped = random.randrange(center - window, center + window) + 1  # 1 ... t - 1

            left = Image.fromarray(cloned[:center]).resize((cloned.shape[1], warped), BICUBIC)
            right = Image.fromarray(cloned[center:]).resize((cloned.shape[1], t - warped), BICUBIC)

            cloned[:warped] = left
            cloned[warped:] = right
        cloned = torch.Tensor(cloned).to(device)

        # F mask
        n_mask = specmix_params["F_n_mask"]

        num_mel_channels = cloned.shape[1]
        fs = numpy.random.randint(0, F, size=(n_mask, 2))

        for f, mask_end in fs:
            f_zero = random.randrange(0, num_mel_channels - f)
            mask_end += f_zero

            # avoids randrange error if values are equal and range is empty
            if f_zero == f_zero + f:
                continue

            cloned[:, f_zero:mask_end] = cloned.mean()

        # T mask
        n_mask = specmix_params["T_n_mask"]

        len_spectro = cloned.shape[0]
        ts = numpy.random.randint(0, T, size=(n_mask, 2))
        for t, mask_end in ts:
            # avoid randint range error
            if len_spectro - t <= 0:
                continue
            t_zero = random.randrange(0, len_spectro - t)

            # avoids randrange error if values are equal and range is empty
            if t_zero == t_zero + t:
                continue

            mask_end += t_zero
            cloned[t_zero:mask_end] = cloned.mean()

        xs[idx] = cloned

    return xs, hlens, ys_pad, ys_pad, 1, mask

def Spec_Mix_Sep(xs, hlens, ys_pad, mask, specmix_params, train=True):
    if not train:
        return xs, hlens, ys_pad, ys_pad, 1, mask
<<<<<<< HEAD
    augment = numpy.random.randint(0, 2)
    if augment == 0:
        xs, hlens, ys_pad, ys_pad_b, lam, mask = Mixup(xs, hlens, ys_pad, mask, specmix_params, train=train)
    elif augment == 1:
        xs, hlens, ys_pad, ys_pad_b, lam, mask = Spec(xs, hlens, ys_pad, mask, specmix_params, train=train)
=======

    mixup_alpha = specmix_params["mixup_alpha"]
    scheme = specmix_params["mixup_scheme"]
    F = specmix_params["F"]
    T = specmix_params["T"]

    batch_size = len(xs)
    sep_idx = int(batch_size/2)
    mix_clone = xs[:sep_idx]
    spec_clone = xs[sep_idx:]

    mix_clone, ys_pad, ys_pad_b, _, lam = mixup_data(mix_clone, ys_pad, hlens, mixup_alpha, scheme)

    for idx in range(spec_clone.shape[0]):
        cloned = spec_clone[idx]

        # F mask
        n_mask = specmix_params["F_n_mask"]

        num_mel_channels = cloned.shape[1]
        fs = numpy.random.randint(0, F, size=(n_mask, 2))

        for f, mask_end in fs:
            f_zero = random.randrange(0, num_mel_channels - f)
            mask_end += f_zero

            # avoids randrange error if values are equal and range is empty
            if f_zero == f_zero + f:
                continue

            cloned[:, f_zero:mask_end] = 0

        # T mask
        n_mask = specmix_params["T_n_mask"]

        len_spectro = cloned.shape[0]
        ts = numpy.random.randint(0, T, size=(n_mask, 2))
        for t, mask_end in ts:
            # avoid randint range error
            if len_spectro - t <= 0:
                continue
            t_zero = random.randrange(0, len_spectro - t)

            # avoids randrange error if values are equal and range is empty
            if t_zero == t_zero + t:
                continue

            mask_end += t_zero
            cloned[t_zero:mask_end] = 0

        spec_clone[idx] = cloned

    import torch
    xs = torch.cat((mix_clone, spec_clone))

>>>>>>> 2ddf0620
    return xs, hlens, ys_pad, ys_pad_b, lam, mask

def Specmix(xs_pad, ilens, ys_pad, src_mask, specmix_params, train=True):
    args = (xs_pad, ilens, ys_pad, src_mask, specmix_params, train)
    if specmix_params["augmentation"] == "specmix":
        xs_pad, ilens, ys_pad, ys_pad_b, lam, src_mask = Spec_then_Mix(*args)
    elif specmix_params["augmentation"] == "mixspec":
        xs_pad, ilens, ys_pad, ys_pad_b, lam, src_mask = Mix_then_Spec(*args)
    elif specmix_params["augmentation"] == "mixup":
        xs_pad, ilens, ys_pad, ys_pad_b, lam, src_mask = Mixup(*args)
<<<<<<< HEAD
    elif specmix_params["augmentation"] == "specaug":
        xs_pad, ilens, ys_pad, ys_pad_b, lam, src_mask = Mixup(*args)
    elif specmix_params["augmentation"] == "separate":
        xs_pad, ilens, ys_pad, ys_pad_b, lam, src_mask = Spec_Mix_Sep(*args)
=======
    elif specmix_params["augmentation"] == "babblemixspec":
        xs_pad, ilens, ys_pad, ys_pad_b, lam, src_mask = Babble_MixSpec(*args)
>>>>>>> 2ddf0620

    return xs_pad, ilens, ys_pad, ys_pad_b, lam, src_mask<|MERGE_RESOLUTION|>--- conflicted
+++ resolved
@@ -4,11 +4,8 @@
 
 import numpy
 import torch
-<<<<<<< HEAD
+
 from moneynet.nets.pytorch_backend.ICT.nets_utils import mixup_data
-=======
-from moneynet.nets.pytorch_backend.ICT.nets_utils import mixup_data, babble_mixup_data
->>>>>>> 2ddf0620
 
 def Mix_then_Spec(xs, hlens, ys_pad, mask, specmix_params, train=True):
     if not train:
@@ -43,8 +40,6 @@
             cloned[warped:] = right
         cloned = torch.Tensor(cloned).to(device)
 
-<<<<<<< HEAD
-=======
         # F mask
         n_mask = specmix_params["F_n_mask"]
 
@@ -83,16 +78,107 @@
 
     return xs, hlens, ys_pad, ys_pad_b, lam, mask
 
-def Babble_MixSpec(xs, hlens, ys_pad, mask, specmix_params, train=True):
-    if not train:
-        return xs, hlens, ys_pad, ys_pad, 1, mask
+def Spec_then_Mix(xs, hlens, ys_pad, mask, specmix_params, train=True):
+    if not train:
+        return xs, hlens, ys_pad, ys_pad, 1, mask
+
+    import numpy as np
+    import torch
 
     mixup_alpha = specmix_params["mixup_alpha"]
+
+    # TODO: add local scheme
     scheme = specmix_params["mixup_scheme"]
     F = specmix_params["F"]
     T = specmix_params["T"]
 
-    xs, ys_pad, ys_pad_b, _, lam = babble_mixup_data(xs, ys_pad, hlens, mixup_alpha, scheme)
+    xs_device = xs.device
+    ys_pad_device = ys_pad.device
+
+    if mixup_alpha > 0.:
+        lam = np.random.uniform(mixup_alpha, 1)
+    else:
+        lam = 1.
+
+    batch_size = xs.size()[0]
+
+    xs = xs.data.cpu().numpy()
+    ys_pad = ys_pad.data.cpu().numpy()
+
+    index = torch.randperm(batch_size)
+    xs_b = xs[index, :].copy()
+    ys_pad_b = ys_pad[index, :].copy()
+
+    for idx in range(xs.shape[0]):
+        cloned = xs[idx]
+        cloned_b = xs_b[idx]
+        ys_cloned = ys_pad[idx]
+        ys_cloned_b = ys_pad_b[idx]
+
+        # F mask
+        n_mask = specmix_params["F_n_mask"]
+
+
+        num_mel_channels = cloned.shape[1]
+        fs = numpy.random.randint(0, F, size=(n_mask, 2))
+
+        for f, mask_end in fs:
+            f_zero = random.randrange(0, num_mel_channels - f)
+            mask_end += f_zero
+
+            # avoids randrange error if values are equal and range is empty
+            if f_zero == f_zero + f:
+                continue
+
+            cloned[:, f_zero:mask_end] = 0
+
+        # T mask
+        n_mask = specmix_params["T_n_mask"]
+
+        len_spectro = cloned.shape[0]
+        ts = numpy.random.randint(0, T, size=(n_mask, 2))
+        for t, mask_end in ts:
+            # avoid randint range error
+            if len_spectro - t <= 0:
+                continue
+            t_zero = random.randrange(0, len_spectro - t)
+
+            # avoids randrange error if values are equal and range is empty
+            if t_zero == t_zero + t:
+                continue
+
+            mask_end += t_zero
+            cloned[t_zero:mask_end] = lam * cloned[t_zero:mask_end] \
+                + (1-lam) * cloned_b[t_zero:mask_end]
+
+            ys_cloned[t_zero:mask_end] = ys_cloned_b[t_zero:mask_end]
+
+        xs[idx] = cloned
+        ys_pad_b[idx] = ys_cloned
+
+    xs = torch.Tensor(xs).to(xs_device)
+    ys_pad_b = torch.Tensor(ys_pad_b).to(ys_pad_device).long()
+    ys_pad = torch.Tensor(ys_pad).to(ys_pad_device).long()
+
+    return xs, hlens, ys_pad, ys_pad_b, lam, mask
+
+def Mixup(xs, hlens, ys_pad, mask, specmix_params, train=True):
+    if not train:
+        return xs, hlens, ys_pad, ys_pad, 1, mask
+
+    mixup_alpha = specmix_params["mixup_alpha"]
+    scheme = specmix_params["mixup_scheme"]
+
+    xs, ys_pad, ys_pad_b, _, lam = mixup_data(xs, ys_pad, hlens, mixup_alpha, scheme)
+
+    return xs, hlens, ys_pad, ys_pad_b, lam, mask
+
+def Spec(xs, hlens, ys_pad, mask, specmix_params, train=True):
+    if not train:
+        return xs, hlens, ys_pad, ys_pad, 1, mask
+
+    F = specmix_params["F"]
+    T = specmix_params["T"]
 
     for idx in range(xs.shape[0]):
         cloned = xs[idx]
@@ -116,7 +202,6 @@
             cloned[warped:] = right
         cloned = torch.Tensor(cloned).to(device)
 
->>>>>>> 2ddf0620
         # F mask
         n_mask = specmix_params["F_n_mask"]
 
@@ -131,7 +216,7 @@
             if f_zero == f_zero + f:
                 continue
 
-            cloned[:, f_zero:mask_end] = 0
+            cloned[:, f_zero:mask_end] = cloned.mean()
 
         # T mask
         n_mask = specmix_params["T_n_mask"]
@@ -149,240 +234,21 @@
                 continue
 
             mask_end += t_zero
-            cloned[t_zero:mask_end] = 0
+            cloned[t_zero:mask_end] = cloned.mean()
 
         xs[idx] = cloned
 
-    return xs, hlens, ys_pad, ys_pad_b, lam, mask
-
-def Spec_then_Mix(xs, hlens, ys_pad, mask, specmix_params, train=True):
-    if not train:
-        return xs, hlens, ys_pad, ys_pad, 1, mask
-
-    import numpy as np
-    import torch
-
-    mixup_alpha = specmix_params["mixup_alpha"]
-
-    # TODO: add local scheme
-    scheme = specmix_params["mixup_scheme"]
-    F = specmix_params["F"]
-    T = specmix_params["T"]
-
-    xs_device = xs.device
-    ys_pad_device = ys_pad.device
-
-    if mixup_alpha > 0.:
-        lam = np.random.uniform(mixup_alpha, 1)
-    else:
-        lam = 1.
-
-    batch_size = xs.size()[0]
-
-    xs = xs.data.cpu().numpy()
-    ys_pad = ys_pad.data.cpu().numpy()
-
-    index = torch.randperm(batch_size)
-    xs_b = xs[index, :].copy()
-    ys_pad_b = ys_pad[index, :].copy()
-
-    for idx in range(xs.shape[0]):
-        cloned = xs[idx]
-        cloned_b = xs_b[idx]
-        ys_cloned = ys_pad[idx]
-        ys_cloned_b = ys_pad_b[idx]
-
-        # F mask
-        n_mask = specmix_params["F_n_mask"]
-
-
-        num_mel_channels = cloned.shape[1]
-        fs = numpy.random.randint(0, F, size=(n_mask, 2))
-
-        for f, mask_end in fs:
-            f_zero = random.randrange(0, num_mel_channels - f)
-            mask_end += f_zero
-
-            # avoids randrange error if values are equal and range is empty
-            if f_zero == f_zero + f:
-                continue
-
-            cloned[:, f_zero:mask_end] = 0
-
-        # T mask
-        n_mask = specmix_params["T_n_mask"]
-
-        len_spectro = cloned.shape[0]
-        ts = numpy.random.randint(0, T, size=(n_mask, 2))
-        for t, mask_end in ts:
-            # avoid randint range error
-            if len_spectro - t <= 0:
-                continue
-            t_zero = random.randrange(0, len_spectro - t)
-
-            # avoids randrange error if values are equal and range is empty
-            if t_zero == t_zero + t:
-                continue
-
-            mask_end += t_zero
-            cloned[t_zero:mask_end] = lam * cloned[t_zero:mask_end] \
-                + (1-lam) * cloned_b[t_zero:mask_end]
-
-            ys_cloned[t_zero:mask_end] = ys_cloned_b[t_zero:mask_end]
-
-        xs[idx] = cloned
-        ys_pad_b[idx] = ys_cloned
-
-    xs = torch.Tensor(xs).to(xs_device)
-    ys_pad_b = torch.Tensor(ys_pad_b).to(ys_pad_device).long()
-    ys_pad = torch.Tensor(ys_pad).to(ys_pad_device).long()
-
-    return xs, hlens, ys_pad, ys_pad_b, lam, mask
-
-def Mixup(xs, hlens, ys_pad, mask, specmix_params, train=True):
-    if not train:
-        return xs, hlens, ys_pad, ys_pad, 1, mask
-
-    mixup_alpha = specmix_params["mixup_alpha"]
-    scheme = specmix_params["mixup_scheme"]
-
-    xs, ys_pad, ys_pad_b, _, lam = mixup_data(xs, ys_pad, hlens, mixup_alpha, scheme)
-
-    return xs, hlens, ys_pad, ys_pad_b, lam, mask
-
-def Spec(xs, hlens, ys_pad, mask, specmix_params, train=True):
-    if not train:
-        return xs, hlens, ys_pad, ys_pad, 1, mask
-
-    F = specmix_params["F"]
-    T = specmix_params["T"]
-
-    for idx in range(xs.shape[0]):
-        cloned = xs[idx]
-
-        # Time warp
-        from PIL import Image
-        from PIL.Image import BICUBIC
-        device = cloned.device
-        cloned = cloned.data.cpu().numpy()
-        window = 5
-        t = cloned.shape[0]
-        if t - window > window:
-            # NOTE: randrange(a, b) emits a, a + 1, ..., b - 1
-            center = random.randrange(window, t - window)
-            warped = random.randrange(center - window, center + window) + 1  # 1 ... t - 1
-
-            left = Image.fromarray(cloned[:center]).resize((cloned.shape[1], warped), BICUBIC)
-            right = Image.fromarray(cloned[center:]).resize((cloned.shape[1], t - warped), BICUBIC)
-
-            cloned[:warped] = left
-            cloned[warped:] = right
-        cloned = torch.Tensor(cloned).to(device)
-
-        # F mask
-        n_mask = specmix_params["F_n_mask"]
-
-        num_mel_channels = cloned.shape[1]
-        fs = numpy.random.randint(0, F, size=(n_mask, 2))
-
-        for f, mask_end in fs:
-            f_zero = random.randrange(0, num_mel_channels - f)
-            mask_end += f_zero
-
-            # avoids randrange error if values are equal and range is empty
-            if f_zero == f_zero + f:
-                continue
-
-            cloned[:, f_zero:mask_end] = cloned.mean()
-
-        # T mask
-        n_mask = specmix_params["T_n_mask"]
-
-        len_spectro = cloned.shape[0]
-        ts = numpy.random.randint(0, T, size=(n_mask, 2))
-        for t, mask_end in ts:
-            # avoid randint range error
-            if len_spectro - t <= 0:
-                continue
-            t_zero = random.randrange(0, len_spectro - t)
-
-            # avoids randrange error if values are equal and range is empty
-            if t_zero == t_zero + t:
-                continue
-
-            mask_end += t_zero
-            cloned[t_zero:mask_end] = cloned.mean()
-
-        xs[idx] = cloned
-
     return xs, hlens, ys_pad, ys_pad, 1, mask
 
 def Spec_Mix_Sep(xs, hlens, ys_pad, mask, specmix_params, train=True):
     if not train:
         return xs, hlens, ys_pad, ys_pad, 1, mask
-<<<<<<< HEAD
     augment = numpy.random.randint(0, 2)
     if augment == 0:
         xs, hlens, ys_pad, ys_pad_b, lam, mask = Mixup(xs, hlens, ys_pad, mask, specmix_params, train=train)
     elif augment == 1:
         xs, hlens, ys_pad, ys_pad_b, lam, mask = Spec(xs, hlens, ys_pad, mask, specmix_params, train=train)
-=======
-
-    mixup_alpha = specmix_params["mixup_alpha"]
-    scheme = specmix_params["mixup_scheme"]
-    F = specmix_params["F"]
-    T = specmix_params["T"]
-
-    batch_size = len(xs)
-    sep_idx = int(batch_size/2)
-    mix_clone = xs[:sep_idx]
-    spec_clone = xs[sep_idx:]
-
-    mix_clone, ys_pad, ys_pad_b, _, lam = mixup_data(mix_clone, ys_pad, hlens, mixup_alpha, scheme)
-
-    for idx in range(spec_clone.shape[0]):
-        cloned = spec_clone[idx]
-
-        # F mask
-        n_mask = specmix_params["F_n_mask"]
-
-        num_mel_channels = cloned.shape[1]
-        fs = numpy.random.randint(0, F, size=(n_mask, 2))
-
-        for f, mask_end in fs:
-            f_zero = random.randrange(0, num_mel_channels - f)
-            mask_end += f_zero
-
-            # avoids randrange error if values are equal and range is empty
-            if f_zero == f_zero + f:
-                continue
-
-            cloned[:, f_zero:mask_end] = 0
-
-        # T mask
-        n_mask = specmix_params["T_n_mask"]
-
-        len_spectro = cloned.shape[0]
-        ts = numpy.random.randint(0, T, size=(n_mask, 2))
-        for t, mask_end in ts:
-            # avoid randint range error
-            if len_spectro - t <= 0:
-                continue
-            t_zero = random.randrange(0, len_spectro - t)
-
-            # avoids randrange error if values are equal and range is empty
-            if t_zero == t_zero + t:
-                continue
-
-            mask_end += t_zero
-            cloned[t_zero:mask_end] = 0
-
-        spec_clone[idx] = cloned
-
-    import torch
-    xs = torch.cat((mix_clone, spec_clone))
-
->>>>>>> 2ddf0620
+
     return xs, hlens, ys_pad, ys_pad_b, lam, mask
 
 def Specmix(xs_pad, ilens, ys_pad, src_mask, specmix_params, train=True):
@@ -393,14 +259,9 @@
         xs_pad, ilens, ys_pad, ys_pad_b, lam, src_mask = Mix_then_Spec(*args)
     elif specmix_params["augmentation"] == "mixup":
         xs_pad, ilens, ys_pad, ys_pad_b, lam, src_mask = Mixup(*args)
-<<<<<<< HEAD
     elif specmix_params["augmentation"] == "specaug":
         xs_pad, ilens, ys_pad, ys_pad_b, lam, src_mask = Mixup(*args)
     elif specmix_params["augmentation"] == "separate":
         xs_pad, ilens, ys_pad, ys_pad_b, lam, src_mask = Spec_Mix_Sep(*args)
-=======
-    elif specmix_params["augmentation"] == "babblemixspec":
-        xs_pad, ilens, ys_pad, ys_pad_b, lam, src_mask = Babble_MixSpec(*args)
->>>>>>> 2ddf0620
 
     return xs_pad, ilens, ys_pad, ys_pad_b, lam, src_mask