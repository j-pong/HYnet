--- conflicted
+++ resolved
@@ -10,21 +10,13 @@
 mtlalpha: 0.0
 
 # minibatch related
-<<<<<<< HEAD
-batch-size: 60
-=======
 batch-size: 64
->>>>>>> 62495f59
 maxlen-in: 800  # if input length  > maxlen_in, batchsize is automatically reduced
 maxlen-out: 150 # if output length > maxlen_out, batchsize is automatically reduced
 
 # other config
 dropout-rate: 0.3
-<<<<<<< HEAD
 lnorm: False  # issue: not working
-=======
-lnorm: False
->>>>>>> 62495f59
 bnorm: True
 
 # optimization related
